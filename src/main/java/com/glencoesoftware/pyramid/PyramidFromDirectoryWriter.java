/**
 * Copyright (c) 2019-2020 Glencoe Software, Inc. All rights reserved.
 *
 * This software is distributed under the terms described by the LICENSE.txt
 * file you can find at the root of the distribution bundle.  If the file is
 * missing please request a copy by contacting info@glencoesoftware.com
 */
package com.glencoesoftware.pyramid;

import java.io.IOException;
import java.nio.ByteOrder;
import java.nio.file.Files;
import java.nio.file.Path;
import java.util.ArrayList;
import java.util.Arrays;
import java.util.HashMap;
import java.util.Hashtable;
import java.util.List;
import java.util.Map;
import java.util.Optional;
import java.util.concurrent.BlockingQueue;
import java.util.concurrent.Callable;
import java.util.concurrent.ExecutorService;
import java.util.concurrent.ThreadPoolExecutor;
import java.util.concurrent.TimeUnit;

import ch.qos.logback.classic.Level;
import me.tongfei.progressbar.DelegatingProgressBarConsumer;
import me.tongfei.progressbar.ProgressBar;
import me.tongfei.progressbar.ProgressBarBuilder;
import org.slf4j.Logger;
import org.slf4j.LoggerFactory;

import loci.common.DataTools;
import loci.common.RandomAccessOutputStream;
import loci.common.Region;
import loci.common.services.DependencyException;
import loci.common.services.ServiceException;
import loci.common.services.ServiceFactory;
import loci.formats.FormatException;
import loci.formats.FormatTools;
import loci.formats.MetadataTools;
import loci.formats.codec.CodecOptions;
import loci.formats.ome.OMEPyramidStore;
import loci.formats.services.OMEXMLService;
import loci.formats.tiff.IFD;
import loci.formats.tiff.IFDList;
import loci.formats.tiff.PhotoInterp;
import loci.formats.tiff.TiffCompression;
import loci.formats.tiff.TiffConstants;
import loci.formats.tiff.TiffRational;
import loci.formats.tiff.TiffSaver;
import ome.units.UNITS;
import ome.units.quantity.Length;
import ome.xml.meta.OMEXMLMetadataRoot;
import ome.xml.model.Channel;
import ome.xml.model.Pixels;
import ome.xml.model.enums.DimensionOrder;
import ome.xml.model.enums.EnumerationException;
import ome.xml.model.enums.PixelType;
import ome.xml.model.primitives.NonNegativeInteger;
import ome.xml.model.primitives.PositiveInteger;

import org.json.JSONObject;
import org.perf4j.StopWatch;
import org.perf4j.slf4j.Slf4JStopWatch;

import com.bc.zarr.DataType;
import com.bc.zarr.ZarrArray;
import com.bc.zarr.ZarrGroup;
import ucar.ma2.InvalidRangeException;

import picocli.CommandLine;
import picocli.CommandLine.Option;
import picocli.CommandLine.Parameters;

/**
 * Writes a pyramid OME-TIFF file or Bio-Formats 5.9.x "Faas" TIFF file.
 * Image tiles are read from files within a specific folder structure:
 *
 * root_folder/resolution_index/x_coordinate/y_coordinate.tiff
 *
 * root_folder/resolution_index/x_coordinate/y_coordinate/c-z-t.tiff
 *
 * The resulting OME-TIFF file can be read using Bio-Formats 6.x,
 * for example with this command:
 *
 * $ showinf -noflat pyramid.ome.tiff -nopix
 *
 * which should show the expected number of resolutions with the
 * expected image dimensions.
 *
 * Missing tiles are supported, but every resolution and X coordinate
 * must have at least one valid tile file.
 * Any missing tiles are filled in with pixel values of 0 (black).
 */
public class PyramidFromDirectoryWriter implements Callable<Void> {

  private static final long FIRST_IFD_OFFSET = 8;

  /** Name of JSON metadata file. */
  private static final String METADATA_FILE = "METADATA.json";

  /** Name of OME-XML metadata file. */
  private static final String OMEXML_FILE = "METADATA.ome.xml";

  /** Name of root Zarr directory. */
  private static final String ZARR = "data.zarr";

  private static final Logger LOG =
    LoggerFactory.getLogger(PyramidFromDirectoryWriter.class);

  /** Stream and writer for output TIFF file. */
  TiffSaver writer;
  RandomAccessOutputStream outStream;

  private BlockingQueue<Runnable> tileQueue;
  private ExecutorService executor;

  /** Where to write? */
  @Parameters(
      index = "1",
      arity = "1",
      description = "Relative path to the output OME-TIFF file"
  )
  Path outputFilePath;

  /** Where to read? */
  @Parameters(
      index = "0",
      arity = "1",
      description = "Directory containing pixel data to convert"
  )
  Path inputDirectory;

  @Option(
    names = {"--log-level", "--debug"},
    arity = "0..1",
    description = "Change logging level; valid values are " +
      "OFF, ERROR, WARN, INFO, DEBUG, TRACE and ALL. " +
      "(default: ${DEFAULT-VALUE})",
    fallbackValue = "DEBUG"
  )
  private volatile String logLevel = "WARN";

  @Option(
    names = {"-p", "--progress"},
    description = "Print progress bars during conversion",
    help = true
  )
  private volatile boolean progressBars = false;

  @Option(
      names = "--version",
      description = "Print version information and exit",
      help = true
  )
  boolean printVersion = false;

  @Option(
      names = "--compression",
      completionCandidates = CompressionTypes.class,
      description = "Compression type for output OME-TIFF file " +
                    "(${COMPLETION-CANDIDATES}; default: ${DEFAULT-VALUE})"
  )
  String compression = "LZW";

  @Option(
      names = "--quality",
      description = "Compression quality"
  )
  Double compressionQuality;

  @Option(
      names = "--legacy",
      description = "Write a Bio-Formats 5.9.x pyramid instead of OME-TIFF"
  )
  boolean legacy = false;

  @Option(
      names = "--max_workers",
      description = "Maximum number of workers (default: ${DEFAULT-VALUE})"
  )
  int maxWorkers = Runtime.getRuntime().availableProcessors();

  @Option(
      names = "--rgb",
      description = "Attempt to write channels as RGB; channel count must be 3"
  )
  boolean rgb = false;

  private List<PyramidSeries> series = new ArrayList<PyramidSeries>();

  private ZarrGroup reader = null;

  /** Writer metadata. */
  OMEPyramidStore metadata;

  private Map<String, Object> plateData = null;

  /**
   * Construct a writer for performing the pyramid conversion.
   */
  public PyramidFromDirectoryWriter() {
    tileQueue = new LimitedQueue<Runnable>(maxWorkers);
  }

  /**
   * Convert a pyramid based upon the provided command line arguments.
   * @param args command line arguments
   */
  public static void main(String[] args) {
    CommandLine.call(new PyramidFromDirectoryWriter(), args);
  }

  @Override
  public Void call() throws Exception {
    if (printVersion) {
      printVersion();
      return null;
    }

    setupLogger();

    try {
      StopWatch t0 = new Slf4JStopWatch("initialize");
      try {
        initialize();
      }
      finally {
        t0.stop();
      }
      t0 = new Slf4JStopWatch("convertToPyramid");
      try {
        convertToPyramid();
      }
      finally {
        t0.stop();
      }
    }
    catch (FormatException|IOException e) {
      throw new RuntimeException(e);
    }
    return null;
  }

  //* Initialization */

  /**
   * Get the JSON metadata file, which may or may not exist.
   *
   * @return Path representing the expected JSON metadata file
   */
  private Path getMetadataFile() {
    return inputDirectory.resolve(METADATA_FILE);
  }

  /**
   * Get the OME-XML metadata file, which may or may not exist.
   *
   * @return Path representing the expected OME-XML metadata file
   */
  private Path getOMEXMLFile() {
    return getZarr().resolve(OMEXML_FILE);
  }

  /**
   * Get the root Zarr directory.
   *
   * @return Path representing the root Zarr directory
   */
  private Path getZarr() {
    return inputDirectory.resolve(ZARR);
  }

  /**
   * Provide tile from the input folder.
   *
   * @param s current series
   * @param resolution the pyramid level, indexed from 0 (largest)
   * @param no the plane index
   * @param x the tile X index, from 0 to numberOfTilesX
   * @param y the tile Y index, from 0 to numberOfTilesY
   * @param region specifies the width and height to read;
                   if null, the whole tile is read
   * @return byte array containing the pixels for the tile
   */
  private byte[] getInputTileBytes(PyramidSeries s, int resolution,
      int no, int x, int y, Region region)
      throws FormatException, IOException
  {
    ResolutionDescriptor descriptor = s.resolutions.get(resolution);
    int realWidth = descriptor.tileSizeX;
    int realHeight = descriptor.tileSizeY;
    if (region != null) {
      realWidth = region.width;
      realHeight = region.height;
    }

    int[] pos = FormatTools.rasterToPosition(s.dimensionLengths, no);
    int[] gridPosition = new int[] {pos[2], pos[1], pos[0],
      y * descriptor.tileSizeY, x * descriptor.tileSizeX};
    int[] shape = new int[] {1, 1, 1, realHeight, realWidth};

    ZarrArray block = reader.openArray(descriptor.path);

    if (block == null) {
      throw new FormatException("Could not find block = " + descriptor.path +
        ", position = [" + pos[0] + ", " + pos[1] + ", " + pos[2] + "]");
    }

    byte[] tile = null;
    try {
      Object bytes = block.read(shape, gridPosition);
      if (bytes instanceof byte[]) {
        tile = (byte[]) bytes;
      }
      else if (bytes instanceof short[]) {
        tile = DataTools.shortsToBytes((short[]) bytes, s.littleEndian);
      }
      else if (bytes instanceof int[]) {
        tile = DataTools.intsToBytes((int[]) bytes, s.littleEndian);
      }
      else if (bytes instanceof long[]) {
        tile = DataTools.longsToBytes((long[]) bytes, s.littleEndian);
      }
      else if (bytes instanceof float[]) {
        tile = DataTools.floatsToBytes((float[]) bytes, s.littleEndian);
      }
      else if (bytes instanceof double[]) {
        tile = DataTools.doublesToBytes((double[]) bytes, s.littleEndian);
      }
    }
    catch (InvalidRangeException e) {
      throw new IOException("Could not read from " + descriptor.path, e);
    }

    return tile;
  }

  /**
   * Translate N5/Zarr/... attributes to the current metadata store.
   */
  private void populateMetadata() throws IOException {
    if (plateData != null) {
      List<Map<String, Object>> acquisitions =
        (List<Map<String, Object>>) plateData.get("acquisitions");
      List<Map<String, Object>> columns =
        (List<Map<String, Object>>) plateData.get("columns");
      List<Map<String, Object>> rows =
        (List<Map<String, Object>>) plateData.get("rows");
      List<Map<String, Object>> wells =
        (List<Map<String, Object>>) plateData.get("wells");

      Map<String, Integer> rowLookup = new HashMap<String, Integer>();
      Map<String, Integer> colLookup = new HashMap<String, Integer>();

      for (int i=0; i<rows.size(); i++) {
        rowLookup.put(rows.get(i).get("name").toString(), i);
      }
      for (int i=0; i<columns.size(); i++) {
        Object name = columns.get(i).get("name");
        colLookup.put(getString(name), i);
      }

      metadata.setPlateID(MetadataTools.createLSID("Plate", 0), 0);
      metadata.setPlateName((String) plateData.get("name"), 0);
      metadata.setPlateRows(new PositiveInteger(rows.size()), 0);
      metadata.setPlateColumns(new PositiveInteger(columns.size()), 0);

      Map<String, Integer> acqLookup = new HashMap<String, Integer>();
      List<Integer> wsCounter = new ArrayList<Integer>();
      for (int i=0; i<acquisitions.size(); i++) {
        String acqID = MetadataTools.createLSID("PlateAcquisition", 0, i);
        metadata.setPlateAcquisitionID(acqID, 0, i);
        String plateAcqName = acquisitions.get(i).get("id").toString();
        metadata.setPlateAcquisitionName(plateAcqName, 0, i);
        wsCounter.add(0);
        acqLookup.put(plateAcqName, i);
      }

      int wsIndex = 0;
      for (int i=0; i<wells.size(); i++) {
        String well = (String) wells.get(i).get("path");
        String[] path = well.split("/");

        metadata.setWellID(MetadataTools.createLSID("Well", 0, i), 0, i);
        metadata.setWellColumn(
          new NonNegativeInteger(colLookup.get(path[path.length - 1])), 0, i);
        metadata.setWellRow(
          new NonNegativeInteger(rowLookup.get(path[path.length - 2])), 0, i);

        ZarrGroup wellGroup = getZarrGroup(well);

        Map<String, Object> wellAttr =
          (Map<String, Object>) wellGroup.getAttributes().get("well");
        List<Map<String, Object>> images =
          (List<Map<String, Object>>) wellAttr.get("images");
        for (int img=0; img<images.size(); img++) {
          String wsID = MetadataTools.createLSID("WellSample", 0, i, img);
          metadata.setWellSampleID(wsID, 0, i, img);
          metadata.setWellSampleIndex(
            new NonNegativeInteger(wsIndex), 0, i, img);

          String imageID = MetadataTools.createLSID("Image", wsIndex);
          metadata.setWellSampleImageRef(imageID, 0, i, img);
          int acquisition =
            acqLookup.get(images.get(img).get("acquisition").toString());
          int acqIndex = wsCounter.get(acquisition);
          metadata.setPlateAcquisitionWellSampleRef(
            wsID, 0, acquisition, acqIndex);
          wsCounter.set(acquisition, acqIndex + 1);

          metadata.setImageID(imageID, wsIndex);
          metadata.setPixelsID(
            MetadataTools.createLSID("Pixels", wsIndex), wsIndex);

          String imgName = (String) images.get(img).get("path");
          String imgPath = well + "/" + imgName;
          metadata.setImageName(imgName, wsIndex);

          ZarrGroup imgGroup = getZarrGroup(imgPath);
          ZarrArray imgArray = imgGroup.openArray("0");
          int[] dims = imgArray.getShape();

          String order = "XYZCT";
          int cIndex = order.length() - order.indexOf("C") - 1;
          int zIndex = order.length() - order.indexOf("Z") - 1;
          int tIndex = order.length() - order.indexOf("T") - 1;
          int c = dims[cIndex];
          PixelType type = getPixelType(imgArray.getDataType());

          boolean bigEndian = imgArray.getByteOrder() == ByteOrder.BIG_ENDIAN;

          metadata.setPixelsBigEndian(bigEndian, wsIndex);
          metadata.setPixelsType(type, wsIndex);
          metadata.setPixelsSizeX(
            new PositiveInteger(dims[dims.length - 1]), wsIndex);
          metadata.setPixelsSizeY(
            new PositiveInteger(dims[dims.length - 2]), wsIndex);
          metadata.setPixelsSizeZ(new PositiveInteger(dims[zIndex]), wsIndex);
          metadata.setPixelsSizeC(new PositiveInteger(c), wsIndex);
          metadata.setPixelsSizeT(new PositiveInteger(dims[tIndex]), wsIndex);
          try {
            metadata.setPixelsDimensionOrder(
              DimensionOrder.fromString(order), wsIndex);
          }
          catch (EnumerationException e) {
            LOG.warn("Could not save dimension order", e);
          }

          for (int ch=0; ch<c; ch++) {
            metadata.setChannelID(
              MetadataTools.createLSID("Channel", wsIndex, ch), wsIndex, ch);
            metadata.setChannelSamplesPerPixel(
              new PositiveInteger(1), wsIndex, ch);
          }

          wsIndex++;
        }
      }
    }
  }

  private PixelType getPixelType(DataType type) {
    switch (type) {
      case i1:
        return PixelType.INT8;
      case u1:
        return PixelType.UINT8;
      case i2:
        return PixelType.INT16;
      case u2:
        return PixelType.UINT16;
      case i4:
        return PixelType.INT32;
      case u4:
        return PixelType.UINT32;
      case f4:
        return PixelType.FLOAT;
      case f8:
        return PixelType.DOUBLE;
      default:
        throw new IllegalArgumentException("Unsupported pixel type: " + type);
    }
  }

  private ZarrGroup getZarrGroup(String path) throws IOException {
    return ZarrGroup.open(
      inputDirectory.resolve("data.zarr/" + path).toString());
  }

  private int getSubgroupCount(String path) throws IOException {
    return getZarrGroup(path).getGroupKeys().size();
  }

  /**
   * Calculate the number of series.
   *
   * @return number of series
   */
  private int getSeriesCount() throws IOException {
    if (plateData != null) {
      int count = 0;
      List<Map<String, Object>> wells =
        (List<Map<String, Object>>) plateData.get("wells");
      for (Map<String, Object> well : wells) {
        count += getSubgroupCount((String) well.get("path"));
      }
      return count;
    }
    return reader.getGroupKeys().size();
  }

  /**
   * Calculate the number of resolutions for the given series based upon
   * the number of directories in the base input directory.
   *
   * @param s current series
   */
  private void findNumberOfResolutions(PyramidSeries s) throws IOException {
<<<<<<< HEAD
    s.path = String.valueOf(s.index);
    ZarrGroup seriesGroup =
      ZarrGroup.open(getZarr().resolve(s.path).toString());
=======
    if (plateData != null) {
      List<Map<String, Object>> wells =
        (List<Map<String, Object>>) plateData.get("wells");
      int index = 0;
      for (Map<String, Object> well : wells) {
        int fields = getSubgroupCount((String) well.get("path"));
        if (index + fields > s.index) {
          s.path = well.get("path") + "/" + (s.index - index);
          break;
        }
        index += fields;
      }
    }
    else {
      s.path = String.valueOf(s.index);
    }

    ZarrGroup seriesGroup = getZarrGroup(s.path);
>>>>>>> 43439d26
    if (seriesGroup == null) {
      throw new IOException("Expected series " + s.index + " not found");
    }

    // use multiscales metadata if it exists, to distinguish between
    // resolutions and labels
    // if no multiscales metadata (older dataset?), assume no labels
    // and just use the path listing length
    Map<String, Object> seriesAttributes = seriesGroup.getAttributes();
    List<Map<String, Object>> multiscales =
      (List<Map<String, Object>>) seriesAttributes.get("multiscales");
    if (multiscales != null && multiscales.size() > 0) {
      List<Map<String, Object>> datasets =
        (List<Map<String, Object>>) multiscales.get(0).get("datasets");
      if (datasets != null) {
        s.numberOfResolutions = datasets.size();
      }
    }

    if (s.numberOfResolutions == 0) {
      s.numberOfResolutions = seriesGroup.getArrayKeys().size();
    }
  }

  /**
   * Set up the TIFF writer with all necessary metadata.
   * After this method is called, image data can be written.
   */
  public void initialize()
    throws FormatException, IOException, DependencyException
  {
    createReader();

    if (reader == null) {
      throw new FormatException("Could not create a reader");
    }

    Map<String, Object> attributes = reader.getAttributes();
    Integer layoutVersion = (Integer) attributes.get("bioformats2raw.layout");
    if (layoutVersion == null) {
      LOG.warn("Layout version not recorded; may be unsupported");
    }
    else if (layoutVersion != 1) {
      throw new FormatException("Unsupported version: " + layoutVersion);
    }

    plateData = (Map<String, Object>) attributes.get("plate");

    LOG.info("Creating tiled pyramid file {}", this.outputFilePath);

    OMEXMLService service = getService();
    if (service != null) {
      Path omexml = getOMEXMLFile();
      String xml = null;
      if (omexml != null && Files.exists(omexml)) {
        xml = DataTools.readFile(omexml.toString());
      }
      try {
        if (xml != null) {
          metadata = (OMEPyramidStore) service.createOMEXMLMetadata(xml);

          OMEXMLMetadataRoot root = (OMEXMLMetadataRoot) metadata.getRoot();
          for (int image = 0; image<root.sizeOfImageList(); image++) {
            Pixels pixels = root.getImage(image).getPixels();
            pixels.setMetadataOnly(null);

            while (pixels.sizeOfTiffDataList() > 0) {
              pixels.removeTiffData(pixels.getTiffData(0));
            }
          }
        }
        else {
          metadata = (OMEPyramidStore) service.createOMEXMLMetadata();
          populateMetadata();
        }
      }
      catch (ServiceException e) {
        throw new FormatException("Could not parse OME-XML", e);
      }
    }

    int seriesCount = getSeriesCount();

    if (seriesCount > 1 && legacy) {
      LOG.warn("Omitting {} series due to legacy output", seriesCount - 1);
      seriesCount = 1;
    }

    int totalPlanes = 0;
    for (int seriesIndex=0; seriesIndex<seriesCount; seriesIndex++) {
      PyramidSeries s = new PyramidSeries();
      s.index = seriesIndex;
      findNumberOfResolutions(s);

      s.z = metadata.getPixelsSizeZ(seriesIndex).getNumberValue().intValue();
      s.c = metadata.getPixelsSizeC(seriesIndex).getNumberValue().intValue();
      s.t = metadata.getPixelsSizeT(seriesIndex).getNumberValue().intValue();
      s.dimensionOrder =
        metadata.getPixelsDimensionOrder(seriesIndex).toString();
      s.planeCount = s.z * s.t;

      // Zarr format allows both little and big endian order
      s.littleEndian = !metadata.getPixelsBigEndian(seriesIndex);

      s.pixelType = FormatTools.pixelTypeFromString(
            metadata.getPixelsType(seriesIndex).getValue());

      if (seriesIndex > 0 && s.littleEndian != series.get(0).littleEndian) {
        // always warn on endian mismatches
        // mismatch is only fatal if pixel type is neither INT8 nor UINT8
        String msg = String.format("Endian mismatch in series {} (expected {}",
          seriesIndex, series.get(0).littleEndian);
        if (FormatTools.getBytesPerPixel(s.pixelType) > 1) {
          throw new FormatException(msg);
        }
        LOG.warn(msg);
      }

      s.dimensionLengths[s.dimensionOrder.indexOf("Z") - 2] = s.z;
      s.dimensionLengths[s.dimensionOrder.indexOf("T") - 2] = s.t;
      s.dimensionLengths[s.dimensionOrder.indexOf("C") - 2] = s.c;

      s.rgb = rgb && (s.c == 3) && (s.z * s.t == 1);
      if (!s.rgb) {
        s.planeCount *= s.c;
      }
      else {
        OMEXMLMetadataRoot root = (OMEXMLMetadataRoot) metadata.getRoot();
        Pixels pixels = root.getImage(seriesIndex).getPixels();
        while (pixels.sizeOfChannelList() > 1) {
          Channel ch = pixels.getChannel(pixels.sizeOfChannelList() - 1);
          pixels.removeChannel(ch);
        }
        Channel onlyChannel = pixels.getChannel(0);
        onlyChannel.setSamplesPerPixel(new PositiveInteger(s.c));
      }

      s.describePyramid(reader, metadata);

      metadata.setTiffDataIFD(new NonNegativeInteger(totalPlanes), s.index, 0);
      metadata.setTiffDataPlaneCount(
        new NonNegativeInteger(s.planeCount), s.index, 0);

      for (ResolutionDescriptor descriptor : s.resolutions) {
        LOG.info("Adding metadata for resolution: {}",
          descriptor.resolutionNumber);

        if (descriptor.resolutionNumber == 0) {
          MetadataTools.populateMetadata(
            this.metadata, seriesIndex, null, s.littleEndian, s.dimensionOrder,
            FormatTools.getPixelTypeString(s.pixelType),
            descriptor.sizeX, descriptor.sizeY, s.z, s.c, s.t, s.rgb ? s.c : 1);
        }
        else {
          if (legacy) {
            MetadataTools.populateMetadata(this.metadata,
              descriptor.resolutionNumber, null, s.littleEndian,
              s.dimensionOrder, FormatTools.getPixelTypeString(s.pixelType),
              descriptor.sizeX, descriptor.sizeY,
              s.z, s.c, s.t, s.rgb ? s.c : 1);
          }
          else {
            metadata.setResolutionSizeX(new PositiveInteger(
              descriptor.sizeX), seriesIndex, descriptor.resolutionNumber);
            metadata.setResolutionSizeY(new PositiveInteger(
              descriptor.sizeY), seriesIndex, descriptor.resolutionNumber);
          }
        }
      }

      series.add(s);
      totalPlanes += s.planeCount;
    }

    populateOriginalMetadata(service);

    outStream = new RandomAccessOutputStream(outputFilePath.toString());
    writer = new TiffSaver(outStream, outputFilePath.toString());
    writer.setBigTiff(true);
    // assumes all series have same endian setting
    // series with opposite endianness are logged above
    writer.setLittleEndian(series.get(0).littleEndian);
    writer.writeHeader();
  }

   //* Conversion */

  /**
   * Writes all image data to the initialized TIFF writer.
   */
  public void convertToPyramid()
    throws FormatException, IOException,
      InterruptedException, DependencyException
  {
    for (PyramidSeries s : series) {
      executor = new ThreadPoolExecutor(
        maxWorkers, maxWorkers, 0L, TimeUnit.MILLISECONDS, tileQueue);
      convertPyramid(s);
    }
    writeIFDs();

    this.writer.close();
    outStream.close();
  }

  private void convertPyramid(PyramidSeries s)
    throws FormatException, IOException,
      InterruptedException, DependencyException
  {
    // convert every resolution in the pyramid
    s.ifds = new IFDList[s.numberOfResolutions];
    for (int resolution=0; resolution<s.numberOfResolutions; resolution++) {
      s.ifds[resolution] = new IFDList();
      for (int plane=0; plane<s.planeCount; plane++) {
        IFD ifd = makeIFD(s, resolution, plane);
        s.ifds[resolution].add(ifd);
      }
    }

    int rgbChannels = s.rgb ? s.c : 1;
    int bytesPerPixel = FormatTools.getBytesPerPixel(s.pixelType);
    try {
      for (int resolution=0; resolution<s.numberOfResolutions; resolution++) {
        LOG.info("Converting resolution #{}", resolution);
        ResolutionDescriptor descriptor = s.resolutions.get(resolution);
        int tileCount = descriptor.numberOfTilesY * descriptor.numberOfTilesX;

        final ProgressBar pb;
        if (progressBars) {
          ProgressBarBuilder builder = new ProgressBarBuilder()
            .setInitialMax(tileCount)
            .setTaskName(String.format("[%d/%d]", s.index, resolution));

          if (!(logLevel.equals("OFF") ||
            logLevel.equals("ERROR") ||
            logLevel.equals("WARN")))
          {
            builder.setConsumer(new DelegatingProgressBarConsumer(LOG::trace));
          }

          pb = builder.build();
        }
        else {
          pb = null;
        }

        for (int plane=0; plane<s.planeCount; plane++) {
          int tileIndex = 0;
          // if the resolution has already been calculated,
          // just read each tile from disk and store in the OME-TIFF
          for (int y = 0; y < descriptor.numberOfTilesY; y++) {
            for (int x = 0; x < descriptor.numberOfTilesX; x++, tileIndex++) {
              Region region = new Region(
                x * descriptor.tileSizeX,
                y * descriptor.tileSizeY, 0, 0);
              region.width = (int) Math.min(
                descriptor.tileSizeX, descriptor.sizeX - region.x);
              region.height = (int) Math.min(
                descriptor.tileSizeY, descriptor.sizeY - region.y);

              if (region.width <= 0 || region.height <= 0) {
                continue;
              }

              for (int ch=0; ch<rgbChannels; ch++) {
                StopWatch t0 = new Slf4JStopWatch("getInputTileBytes");
                byte[] tileBytes;
                try {
                  int planeIndex = plane * rgbChannels + ch;
                  tileBytes =
                    getInputTileBytes(s, resolution, planeIndex, x, y, region);
                }
                finally {
                  t0.stop();
                }

                final int currentIndex = tileCount * ch + tileIndex;
                final int currentPlane = plane;
                final int currentResolution = resolution;
                executor.execute(() -> {
                  Slf4JStopWatch t1 = new Slf4JStopWatch("writeTile");
                  try {
                    if (tileBytes != null) {
                      if (region.width == descriptor.tileSizeX &&
                        region.height == descriptor.tileSizeY)
                      {
                        writeTile(s, currentPlane, tileBytes,
                          currentIndex, currentResolution);
                      }
                      else {
                        // padded tile, use descriptor X and Y tile size
                        byte[] realTile =
                          new byte[descriptor.tileSizeX * descriptor.tileSizeY
                                   * bytesPerPixel];
                        int totalRows = region.height;
                        int inRowLen = region.width * bytesPerPixel;
                        int outRowLen = descriptor.tileSizeX * bytesPerPixel;
                        for (int row=0; row<totalRows; row++) {
                          System.arraycopy(tileBytes, row * inRowLen,
                            realTile, row * outRowLen, inRowLen);
                        }
                        writeTile(s, currentPlane, realTile,
                          currentIndex, currentResolution);
                      }
                    }
                  }
                  catch (FormatException|IOException e) {
                    LOG.error("Failed to write tile in series {} resolution {}",
                      s.index, currentResolution, e);
                  }
                  finally {
                    t1.stop();
                    if (pb != null) {
                      pb.step();
                    }
                  }
                });
              }
            }
          }
        }

        if (pb != null) {
          pb.close();
        }

      }
    }
    finally {
      executor.shutdown();
      executor.awaitTermination(Long.MAX_VALUE, TimeUnit.NANOSECONDS);
    }
  }

  private void writeIFDs() throws FormatException, IOException {
    long firstIFD = outStream.getFilePointer();

    // write sub-IFDs for every series first
    long[][][] subs = new long[series.size()][][];
    for (PyramidSeries s : series) {
      if (legacy) {
        for (int resolution=0; resolution<s.numberOfResolutions; resolution++) {
          for (int plane=0; plane<s.planeCount; plane++) {
            boolean last = (resolution == s.numberOfResolutions - 1) &&
              (plane == s.planeCount - 1);
            writeIFD(s, resolution, plane, !last);
          }
        }
      }
      else {
        subs[s.index] = new long[s.planeCount][s.numberOfResolutions - 1];
        for (int plane=0; plane<s.planeCount; plane++) {
          for (int r=1; r<s.numberOfResolutions; r++) {
            subs[s.index][plane][r - 1] = outStream.getFilePointer();
            writeIFD(s, r, plane, r < s.numberOfResolutions - 1);
          }
        }
      }
    }
    // now write the full resolution IFD for each series
    if (!legacy) {
      firstIFD = outStream.getFilePointer();
      for (PyramidSeries s : series) {
        for (int plane=0; plane<s.planeCount; plane++) {
          s.ifds[0].get(plane).put(IFD.SUB_IFD, subs[s.index][plane]);
          writeIFD(s, 0, plane,
            s.index < series.size() - 1 || plane < s.planeCount - 1);
        }
      }
    }

    outStream.seek(FIRST_IFD_OFFSET);
    outStream.writeLong(firstIFD);
  }

  /**
   * Overwrite an IFD offset at the given pointer.
   * The output stream should be positioned to the new IFD offset
   * before this method is called.
   *
   * @param offsetPointer pointer to the IFD offset that will be overwritten
   */
  private void overwriteNextOffset(long offsetPointer) throws IOException {
    long fp = outStream.getFilePointer();
    outStream.seek(offsetPointer);
    outStream.writeLong(fp);
    outStream.seek(fp);
  }

  /**
   * Get the size in bytes of the given IFD.
   * This size includes the IFD header and tags that would be written,
   * but does not include the size of any non-inlined tag values.
   * This is mainly used to calculate the file pointer at which to write
   * the offset to the next IFD.
   *
   * @param ifd the IFD for which to calculate a size
   * @return the number of bytes in the IFD
   */
  private int getIFDSize(IFD ifd) {
    // subtract LITTLE_ENDIAN from the key count
    return 8 + TiffConstants.BIG_TIFF_BYTES_PER_ENTRY * (ifd.size() - 1);
  }

  /**
   * Create an IFD for the given plane in the given resolution.
   * All relevant tags are filled in; sub-IFD and tile data are
   * filled with placeholders.
   *
   * @param s current series
   * @param resolution the resolution index for the new IFD
   * @param plane the plane index for the new IFD
   * @return an IFD that is ready to be filled with tile data
   */
  private IFD makeIFD(PyramidSeries s, int resolution, int plane)
    throws FormatException, DependencyException
  {
    IFD ifd = new IFD();
    ifd.put(IFD.LITTLE_ENDIAN, s.littleEndian);
    ResolutionDescriptor descriptor = s.resolutions.get(resolution);
    ifd.put(IFD.IMAGE_WIDTH, (long) descriptor.sizeX);
    ifd.put(IFD.IMAGE_LENGTH, (long) descriptor.sizeY);
    ifd.put(IFD.TILE_WIDTH, descriptor.tileSizeX);
    ifd.put(IFD.TILE_LENGTH, descriptor.tileSizeY);
    ifd.put(IFD.COMPRESSION,
      CompressionTypes.getTIFFCompression(compression).getCode());

    ifd.put(IFD.PLANAR_CONFIGURATION, s.rgb ? 2 : 1);

    int sampleFormat = 1;
    if (FormatTools.isFloatingPoint(s.pixelType)) {
      sampleFormat = 3;
    }
    else if (FormatTools.isSigned(s.pixelType)) {
      sampleFormat = 2;
    }

    ifd.put(IFD.SAMPLE_FORMAT, sampleFormat);

    int[] bps = new int[s.rgb ? s.c : 1];
    Arrays.fill(bps, FormatTools.getBytesPerPixel(s.pixelType) * 8);
    ifd.put(IFD.BITS_PER_SAMPLE, bps);

    ifd.put(IFD.PHOTOMETRIC_INTERPRETATION,
      s.rgb ? PhotoInterp.RGB.getCode() : PhotoInterp.BLACK_IS_ZERO.getCode());
    ifd.put(IFD.SAMPLES_PER_PIXEL, bps.length);

    if (legacy) {
      ifd.put(IFD.SOFTWARE, "Faas-raw2ometiff");
    }
    else {
      ifd.put(IFD.SOFTWARE, FormatTools.CREATOR);

      if (resolution == 0) {
        ifd.put(IFD.SUB_IFD, (long) 0);
      }
      else {
        ifd.put(IFD.NEW_SUBFILE_TYPE, 1);
      }
    }

    if (resolution == 0 && plane == 0) {
      try {
        OMEXMLService service = getService();
        String omexml = service.getOMEXML(metadata);
        ifd.put(IFD.IMAGE_DESCRIPTION, omexml);
      }
      catch (ServiceException e) {
        throw new FormatException("Could not get OME-XML", e);
      }
    }

    int tileCount =
      descriptor.numberOfTilesX * descriptor.numberOfTilesY * bps.length;
    ifd.put(IFD.TILE_BYTE_COUNTS, new long[tileCount]);
    ifd.put(IFD.TILE_OFFSETS, new long[tileCount]);

    ifd.put(IFD.RESOLUTION_UNIT, 3);
    ifd.put(IFD.X_RESOLUTION,
      getPhysicalSize(metadata.getPixelsPhysicalSizeX(s.index)));
    ifd.put(IFD.Y_RESOLUTION,
      getPhysicalSize(metadata.getPixelsPhysicalSizeY(s.index)));

    return ifd;
  }

  private TiffRational getPhysicalSize(Length size) {
    if (size == null || size.value(UNITS.MICROMETER) == null) {
      return new TiffRational(0, 1000);
    }
    Double physicalSize = size.value(UNITS.MICROMETER).doubleValue();
    if (physicalSize.doubleValue() != 0) {
      physicalSize = 1d / physicalSize;
    }

    return new TiffRational((long) (physicalSize * 1000 * 10000), 1000);
  }

  /**
   * Write a single tile to the writer's current resolution.
   *
   * @param s current series
   * @param imageNumber the plane number in the resolution
   * @param buffer the array containing the tile's pixel data
   * @param tileIndex index of the tile to be written in XY space
   * @param resolution resolution index of the tile
   */
  private void writeTile(PyramidSeries s,
      Integer imageNumber, byte[] buffer, int tileIndex, int resolution)
      throws FormatException, IOException
  {
    LOG.debug("Writing series: {}, image: {}, tileIndex: {}",
      s.index, imageNumber, tileIndex);

    IFD ifd = s.ifds[resolution].get(imageNumber);
    TiffCompression tiffCompression =
      CompressionTypes.getTIFFCompression(compression);
    CodecOptions options = tiffCompression.getCompressionCodecOptions(ifd);

    // buffer has been padded to full tile width before calling writeTile
    // but is not necessarily full tile height (if in the bottom row)
    int bpp = FormatTools.getBytesPerPixel(s.pixelType);
    options.width = (int) ifd.getTileWidth();
    options.height = buffer.length / (options.width * bpp);
    options.bitsPerSample = bpp * 8;
    options.channels = 1;
    if (compressionQuality != null) {
      options.quality = compressionQuality;
    }

    byte[] realTile = tiffCompression.compress(buffer, options);
    LOG.debug("    writing {} compressed bytes at {}",
      realTile.length, outStream.getFilePointer());

    writeToDisk(s, realTile, tileIndex, resolution, imageNumber);
  }

  /**
   * Write a pre-compressed buffer corresponding to the
   * given IFD and tile index.
   *
   * @param s current series
   * @param realTile array of compressed bytes representing the tile
   * @param tileIndex index into the array of tile offsets
   * @param resolution resolution index of the tile
   * @param imageNumber image index of the tile
   */
  private synchronized void writeToDisk(PyramidSeries s,
      byte[] realTile, int tileIndex,
      int resolution, int imageNumber)
      throws FormatException, IOException
  {
    IFD ifd = s.ifds[resolution].get(imageNumber);

    // do not use ifd.getStripByteCounts() or ifd.getStripOffsets() here
    // as both can return values other than what is in the IFD
    long[] offsets = ifd.getIFDLongArray(IFD.TILE_OFFSETS);
    long[] byteCounts = ifd.getIFDLongArray(IFD.TILE_BYTE_COUNTS);
    offsets[tileIndex] = outStream.getFilePointer();
    byteCounts[tileIndex] = (long) realTile.length;

    outStream.write(realTile);

    ifd.put(IFD.TILE_OFFSETS, offsets);
    ifd.put(IFD.TILE_BYTE_COUNTS, byteCounts);
  }

  /**
   * Create an OMEXMLService for manipulating OME-XML metadata.
   *
   * @return OMEXMLService instance, or null if the service is not available
   */
  private OMEXMLService getService() throws DependencyException {
    ServiceFactory factory = new ServiceFactory();
    return factory.getInstance(OMEXMLService.class);
  }

  /**
   * Write the IFD for the given resolution and plane.
   *
   * @param s current series
   * @param resolution the resolution index
   * @param plane the plane index
   * @param overwrite true unless this is the last IFD in the list
   */
  private void writeIFD(
    PyramidSeries s, int resolution, int plane, boolean overwrite)
    throws FormatException, IOException
  {
    int ifdSize = getIFDSize(s.ifds[resolution].get(plane));
    long offsetPointer = outStream.getFilePointer() + ifdSize;
    writer.writeIFD(s.ifds[resolution].get(plane), 0);
    if (overwrite) {
      overwriteNextOffset(offsetPointer);
    }
  }

  /**
   * Create a reader for the chosen input directory.
   * If the input directory contains "data.zarr", a Zarr reader is used.
   * If an appropriate reader cannot be found, the reader will remain null.
   */
  private void createReader() throws IOException {
    Path zarr = getZarr();
    if (Files.exists(zarr)) {
      reader = ZarrGroup.open(zarr.toString());
    }
  }

  /**
   * Set up the root logger, turning on debug logging if appropriate.
   */
  private void setupLogger() {
    ch.qos.logback.classic.Logger root = (ch.qos.logback.classic.Logger)
      LoggerFactory.getLogger(Logger.ROOT_LOGGER_NAME);
    root.setLevel(Level.toLevel(logLevel));
  }

  /**
   * Print versions for raw2ometiff and associated Bio-Formats dependency.
   */
  private void printVersion() {
    String version = Optional.ofNullable(
      this.getClass().getPackage().getImplementationVersion()
      ).orElse("development");
    System.out.println("Version = " + version);
    System.out.println("Bio-Formats version = " + FormatTools.VERSION);
  }

  /**
   * Use the given service to create original metadata annotations
   * based upon the dataset's JSON metadata file (if present).
   *
   * @param service to use for creating original metadata annotations
   * @throws IOException
   */
  private void populateOriginalMetadata(OMEXMLService service)
    throws IOException
  {
    Path metadataFile = getMetadataFile();
    Hashtable<String, Object> originalMeta = new Hashtable<String, Object>();
    if (metadataFile != null && Files.exists(metadataFile)) {
      String jsonMetadata = DataTools.readFile(metadataFile.toString());
      JSONObject json = new JSONObject(jsonMetadata);

      parseJSONValues(json, originalMeta, "");

      service.populateOriginalMetadata(metadata, originalMeta);
    }
  }

  /**
   * Translate JSON objects to a set of key/value pairs.
   *
   * @param root JSON object
   * @param originalMeta hashtable to store key/value pairs
   * @param prefix key prefix, used to preserve JSON hierarchy
   */
  private void parseJSONValues(JSONObject root,
      Hashtable<String, Object> originalMeta, String prefix)
  {
    for (String key : root.keySet()) {
      Object value = root.get(key);

      if (value instanceof JSONObject) {
        parseJSONValues(
          (JSONObject) value, originalMeta,
          prefix.isEmpty() ? key : prefix + " | " + key);
      }
      else {
        originalMeta.put(prefix.isEmpty() ? key : prefix + " | " + key,
          value.toString());
      }
    }
  }

  private String getString(Object attr) {
    if (attr == null) {
      return null;
    }
    if (attr instanceof Double) {
      return String.valueOf(((Double) attr).intValue());
    }
    return attr.toString();
  }

}<|MERGE_RESOLUTION|>--- conflicted
+++ resolved
@@ -519,11 +519,6 @@
    * @param s current series
    */
   private void findNumberOfResolutions(PyramidSeries s) throws IOException {
-<<<<<<< HEAD
-    s.path = String.valueOf(s.index);
-    ZarrGroup seriesGroup =
-      ZarrGroup.open(getZarr().resolve(s.path).toString());
-=======
     if (plateData != null) {
       List<Map<String, Object>> wells =
         (List<Map<String, Object>>) plateData.get("wells");
@@ -542,7 +537,6 @@
     }
 
     ZarrGroup seriesGroup = getZarrGroup(s.path);
->>>>>>> 43439d26
     if (seriesGroup == null) {
       throw new IOException("Expected series " + s.index + " not found");
     }
