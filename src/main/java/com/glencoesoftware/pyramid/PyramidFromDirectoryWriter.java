/**
 * Copyright (c) 2019-2020 Glencoe Software, Inc. All rights reserved.
 *
 * This software is distributed under the terms described by the LICENSE.txt
 * file you can find at the root of the distribution bundle.  If the file is
 * missing please request a copy by contacting info@glencoesoftware.com
 */
package com.glencoesoftware.pyramid;

import java.io.IOException;
<<<<<<< HEAD
import java.nio.ByteBuffer;
import java.nio.ByteOrder;
=======
>>>>>>> 25b5da99
import java.nio.file.Files;
import java.nio.file.Path;
import java.util.ArrayList;
import java.util.Arrays;
import java.util.HashMap;
import java.util.Hashtable;
import java.util.List;
import java.util.Map;
import java.util.Optional;
import java.util.concurrent.BlockingQueue;
import java.util.concurrent.Callable;
import java.util.concurrent.ExecutorService;
import java.util.concurrent.ThreadPoolExecutor;
import java.util.concurrent.TimeUnit;

<<<<<<< HEAD
import org.janelia.saalfeldlab.n5.DataBlock;
import org.janelia.saalfeldlab.n5.DatasetAttributes;
import org.janelia.saalfeldlab.n5.DataType;
import org.janelia.saalfeldlab.n5.N5FSReader;
import org.janelia.saalfeldlab.n5.zarr.N5ZarrReader;
import org.janelia.saalfeldlab.n5.zarr.ZarrDatasetAttributes;

=======
>>>>>>> 25b5da99
import ch.qos.logback.classic.Level;
import me.tongfei.progressbar.DelegatingProgressBarConsumer;
import me.tongfei.progressbar.ProgressBar;
import me.tongfei.progressbar.ProgressBarBuilder;
import org.slf4j.Logger;
import org.slf4j.LoggerFactory;

import loci.common.DataTools;
import loci.common.RandomAccessOutputStream;
import loci.common.Region;
import loci.common.services.DependencyException;
import loci.common.services.ServiceException;
import loci.common.services.ServiceFactory;
import loci.formats.FormatException;
import loci.formats.FormatTools;
import loci.formats.MetadataTools;
import loci.formats.codec.CodecOptions;
import loci.formats.ome.OMEPyramidStore;
import loci.formats.services.OMEXMLService;
import loci.formats.tiff.IFD;
import loci.formats.tiff.IFDList;
import loci.formats.tiff.PhotoInterp;
import loci.formats.tiff.TiffCompression;
import loci.formats.tiff.TiffConstants;
import loci.formats.tiff.TiffRational;
import loci.formats.tiff.TiffSaver;
import ome.units.UNITS;
import ome.units.quantity.Length;
import ome.xml.meta.OMEXMLMetadataRoot;
import ome.xml.model.Channel;
import ome.xml.model.Pixels;
import ome.xml.model.enums.DimensionOrder;
import ome.xml.model.enums.EnumerationException;
import ome.xml.model.enums.PixelType;
import ome.xml.model.primitives.NonNegativeInteger;
import ome.xml.model.primitives.PositiveInteger;

import org.json.JSONObject;
import org.perf4j.StopWatch;
import org.perf4j.slf4j.Slf4JStopWatch;

//import com.bc.zarr.DataType;
import com.bc.zarr.ZarrArray;
import com.bc.zarr.ZarrGroup;
import ucar.ma2.InvalidRangeException;

import picocli.CommandLine;
import picocli.CommandLine.Option;
import picocli.CommandLine.Parameters;

/**
 * Writes a pyramid OME-TIFF file or Bio-Formats 5.9.x "Faas" TIFF file.
 * Image tiles are read from files within a specific folder structure:
 *
 * root_folder/resolution_index/x_coordinate/y_coordinate.tiff
 *
 * root_folder/resolution_index/x_coordinate/y_coordinate/c-z-t.tiff
 *
 * The resulting OME-TIFF file can be read using Bio-Formats 6.x,
 * for example with this command:
 *
 * $ showinf -noflat pyramid.ome.tiff -nopix
 *
 * which should show the expected number of resolutions with the
 * expected image dimensions.
 *
 * Missing tiles are supported, but every resolution and X coordinate
 * must have at least one valid tile file.
 * Any missing tiles are filled in with pixel values of 0 (black).
 */
public class PyramidFromDirectoryWriter implements Callable<Void> {

  private static final long FIRST_IFD_OFFSET = 8;

  /** Name of JSON metadata file. */
  private static final String METADATA_FILE = "METADATA.json";

  /** Name of OME-XML metadata file. */
  private static final String OMEXML_FILE = "METADATA.ome.xml";

  private static final Logger LOG =
    LoggerFactory.getLogger(PyramidFromDirectoryWriter.class);

  /** Stream and writer for output TIFF file. */
  TiffSaver writer;
  RandomAccessOutputStream outStream;

  private BlockingQueue<Runnable> tileQueue;
  private ExecutorService executor;

  /** Where to write? */
  @Parameters(
      index = "1",
      arity = "1",
      description = "Relative path to the output OME-TIFF file"
  )
  Path outputFilePath;

  /** Where to read? */
  @Parameters(
      index = "0",
      arity = "1",
      description = "Directory containing pixel data to convert"
  )
  Path inputDirectory;

  @Option(
    names = {"--log-level", "--debug"},
    arity = "0..1",
    description = "Change logging level; valid values are " +
      "OFF, ERROR, WARN, INFO, DEBUG, TRACE and ALL. " +
      "(default: ${DEFAULT-VALUE})",
    fallbackValue = "DEBUG"
  )
  private volatile String logLevel = "WARN";

  @Option(
    names = {"-p", "--progress"},
    description = "Print progress bars during conversion",
    help = true
  )
  private volatile boolean progressBars = false;

  @Option(
      names = "--version",
      description = "Print version information and exit",
      help = true
  )
  boolean printVersion = false;

  @Option(
      names = "--compression",
      completionCandidates = CompressionTypes.class,
      description = "Compression type for output OME-TIFF file " +
                    "(${COMPLETION-CANDIDATES}; default: ${DEFAULT-VALUE})"
  )
  String compression = "LZW";

  @Option(
      names = "--quality",
      description = "Compression quality"
  )
  Double compressionQuality;

  @Option(
      names = "--legacy",
      description = "Write a Bio-Formats 5.9.x pyramid instead of OME-TIFF"
  )
  boolean legacy = false;

  @Option(
      names = "--max_workers",
      description = "Maximum number of workers (default: ${DEFAULT-VALUE})"
  )
  int maxWorkers = Runtime.getRuntime().availableProcessors();

  @Option(
      names = "--rgb",
      description = "Attempt to write channels as RGB; channel count must be 3"
  )
  boolean rgb = false;

  private List<PyramidSeries> series = new ArrayList<PyramidSeries>();

  private ZarrGroup reader = null;

  /** Writer metadata. */
  OMEPyramidStore metadata;

  private Map<String, Object> plateData = null;

  /**
   * Construct a writer for performing the pyramid conversion.
   */
  public PyramidFromDirectoryWriter() {
    tileQueue = new LimitedQueue<Runnable>(maxWorkers);
  }

  /**
   * Convert a pyramid based upon the provided command line arguments.
   * @param args command line arguments
   */
  public static void main(String[] args) {
    CommandLine.call(new PyramidFromDirectoryWriter(), args);
  }

  @Override
  public Void call() throws Exception {
    if (printVersion) {
      printVersion();
      return null;
    }

    setupLogger();

    try {
      StopWatch t0 = new Slf4JStopWatch("initialize");
      try {
        initialize();
      }
      finally {
        t0.stop();
      }
      t0 = new Slf4JStopWatch("convertToPyramid");
      try {
        convertToPyramid();
      }
      finally {
        t0.stop();
      }
    }
    catch (FormatException|IOException e) {
      throw new RuntimeException(e);
    }
    return null;
  }

  //* Initialization */

  /**
   * Get the JSON metadata file, which may or may not exist.
   *
   * @return Path representing the expected JSON metadata file
   */
  private Path getMetadataFile() {
    return inputDirectory.resolve(METADATA_FILE);
  }

  /**
   * Get the OME-XML metadata file, which may or may not exist.
   *
   * @return Path representing the expected OME-XML metadata file
   */
  private Path getOMEXMLFile() {
    return inputDirectory.resolve(OMEXML_FILE);
  }

  /**
   * Provide tile from the input folder.
   *
   * @param s current series
   * @param resolution the pyramid level, indexed from 0 (largest)
   * @param no the plane index
   * @param x the tile X index, from 0 to numberOfTilesX
   * @param y the tile Y index, from 0 to numberOfTilesY
   * @param region specifies the width and height to read;
                   if null, the whole tile is read
   * @return byte array containing the pixels for the tile
   */
  private byte[] getInputTileBytes(PyramidSeries s, int resolution,
      int no, int x, int y, Region region)
      throws FormatException, IOException
  {
    ResolutionDescriptor descriptor = s.resolutions.get(resolution);
    int realWidth = descriptor.tileSizeX;
    int realHeight = descriptor.tileSizeY;
    if (region != null) {
      realWidth = region.width;
      realHeight = region.height;
    }

    int[] pos = FormatTools.rasterToPosition(s.dimensionLengths, no);
    int[] gridPosition = new int[] {pos[2], pos[1], pos[0],
      y * descriptor.tileSizeY, x * descriptor.tileSizeX};
    int[] shape = new int[] {1, 1, 1, realHeight, realWidth};

    ZarrArray block = reader.openArray(descriptor.path);

    if (block == null) {
      throw new FormatException("Could not find block = " + descriptor.path +
        ", position = [" + pos[0] + ", " + pos[1] + ", " + pos[2] + "]");
    }

    byte[] tile = null;
    try {
      Object bytes = block.read(shape, gridPosition);
      if (bytes instanceof byte[]) {
        tile = (byte[]) bytes;
      }
      else if (bytes instanceof short[]) {
        tile = DataTools.shortsToBytes((short[]) bytes, s.littleEndian);
      }
      else if (bytes instanceof int[]) {
        tile = DataTools.intsToBytes((int[]) bytes, s.littleEndian);
      }
      else if (bytes instanceof long[]) {
        tile = DataTools.longsToBytes((long[]) bytes, s.littleEndian);
      }
      else if (bytes instanceof float[]) {
        tile = DataTools.floatsToBytes((float[]) bytes, s.littleEndian);
      }
      else if (bytes instanceof double[]) {
        tile = DataTools.doublesToBytes((double[]) bytes, s.littleEndian);
      }
    }
    catch (InvalidRangeException e) {
      throw new IOException("Could not read from " + descriptor.path, e);
    }

    return tile;
  }

  /**
   * Translate N5/Zarr/... attributes to the current metadata store.
   */
  private void populateMetadata() throws IOException {
    if (plateData != null) {
      List<Map<String, Object>> acquisitions =
        (List<Map<String, Object>>) plateData.get("acquisitions");
      List<Map<String, Object>> columns =
        (List<Map<String, Object>>) plateData.get("columns");
      List<Map<String, Object>> rows =
        (List<Map<String, Object>>) plateData.get("rows");
      List<Map<String, Object>> wells =
        (List<Map<String, Object>>) plateData.get("wells");

      Map<String, Integer> rowLookup = new HashMap<String, Integer>();
      Map<String, Integer> colLookup = new HashMap<String, Integer>();

      for (int i=0; i<rows.size(); i++) {
        rowLookup.put(rows.get(i).get("name").toString(), i);
      }
      for (int i=0; i<columns.size(); i++) {
        Object name = columns.get(i).get("name");
        colLookup.put(getString(name), i);
      }

      metadata.setPlateID(MetadataTools.createLSID("Plate", 0), 0);
      metadata.setPlateName((String) plateData.get("name"), 0);
      metadata.setPlateRows(new PositiveInteger(rows.size()), 0);
      metadata.setPlateColumns(new PositiveInteger(columns.size()), 0);

      Map<String, Integer> acqLookup = new HashMap<String, Integer>();
      List<Integer> wsCounter = new ArrayList<Integer>();
      for (int i=0; i<acquisitions.size(); i++) {
        String acqID = MetadataTools.createLSID("PlateAcquisition", 0, i);
        metadata.setPlateAcquisitionID(acqID, 0, i);
        String plateAcqName = acquisitions.get(i).get("id").toString();
        metadata.setPlateAcquisitionName(plateAcqName, 0, i);
        wsCounter.add(0);
        acqLookup.put(plateAcqName, i);
      }

      int wsIndex = 0;
      for (int i=0; i<wells.size(); i++) {
        String well = (String) wells.get(i).get("path");
        String[] path = well.split("/");

        metadata.setWellID(MetadataTools.createLSID("Well", 0, i), 0, i);
        metadata.setWellColumn(
          new NonNegativeInteger(colLookup.get(path[path.length - 1])), 0, i);
        metadata.setWellRow(
          new NonNegativeInteger(rowLookup.get(path[path.length - 2])), 0, i);

        Map<String, Object> wellAttr =
          n5Reader.getAttribute(well, "well", Map.class);
        List<Map<String, Object>> images =
          (List<Map<String, Object>>) wellAttr.get("images");
        for (int img=0; img<images.size(); img++) {
          String wsID = MetadataTools.createLSID("WellSample", 0, i, img);
          metadata.setWellSampleID(wsID, 0, i, img);
          metadata.setWellSampleIndex(
            new NonNegativeInteger(wsIndex), 0, i, img);

          String imageID = MetadataTools.createLSID("Image", wsIndex);
          metadata.setWellSampleImageRef(imageID, 0, i, img);
          int acquisition =
            acqLookup.get(images.get(img).get("acquisition").toString());
          int acqIndex = wsCounter.get(acquisition);
          metadata.setPlateAcquisitionWellSampleRef(
            wsID, 0, acquisition, acqIndex);
          wsCounter.set(acquisition, acqIndex + 1);

          metadata.setImageID(imageID, wsIndex);
          metadata.setPixelsID(
            MetadataTools.createLSID("Pixels", wsIndex), wsIndex);

          String imgName = (String) images.get(img).get("path");
          String imgPath = well + "/" + imgName;
          metadata.setImageName(imgName, wsIndex);

          // append resolution index
          imgPath += "/0";

          DatasetAttributes dataset = n5Reader.getDatasetAttributes(imgPath);
          long[] dims = dataset.getDimensions();

          String order = "XYZCT";
          int c = (int) dims[order.indexOf("C")];
          PixelType type = getPixelType(dataset.getDataType());

          // N5 format only allows big endian data
          // Zarr format allows both

          boolean bigEndian = true;
          if (dataset instanceof ZarrDatasetAttributes) {
            ZarrDatasetAttributes zarrDataset = (ZarrDatasetAttributes) dataset;
            bigEndian =
              zarrDataset.getDType().getOrder() == ByteOrder.BIG_ENDIAN;
          }

          metadata.setPixelsBigEndian(bigEndian, wsIndex);
          metadata.setPixelsType(type, wsIndex);
          metadata.setPixelsSizeX(new PositiveInteger((int) dims[0]), wsIndex);
          metadata.setPixelsSizeY(new PositiveInteger((int) dims[1]), wsIndex);
          metadata.setPixelsSizeZ(
            new PositiveInteger((int) dims[order.indexOf("Z")]), wsIndex);
          metadata.setPixelsSizeC(new PositiveInteger(c), wsIndex);
          metadata.setPixelsSizeT(
            new PositiveInteger((int) dims[order.indexOf("T")]), wsIndex);
          try {
            metadata.setPixelsDimensionOrder(
              DimensionOrder.fromString(order), wsIndex);
          }
          catch (EnumerationException e) {
            LOG.warn("Could not save dimension order", e);
          }

          for (int ch=0; ch<c; ch++) {
            metadata.setChannelID(
              MetadataTools.createLSID("Channel", wsIndex, ch), wsIndex, ch);
            metadata.setChannelSamplesPerPixel(
              new PositiveInteger(1), wsIndex, ch);
          }

          wsIndex++;
        }
      }
    }
  }

  private PixelType getPixelType(DataType type) {
    switch (type) {
      case INT8:
        return PixelType.INT8;
      case UINT8:
        return PixelType.UINT8;
      case INT16:
        return PixelType.INT16;
      case UINT16:
        return PixelType.UINT16;
      case INT32:
        return PixelType.INT32;
      case UINT32:
        return PixelType.UINT32;
      case FLOAT32:
        return PixelType.FLOAT;
      case FLOAT64:
        return PixelType.DOUBLE;
      default:
        throw new IllegalArgumentException("Unsupported pixel type: " + type);
    }
  }

  /**
   * Calculate the number of series.
   *
   * @return number of series
   */
  private int getSeriesCount() throws IOException {
<<<<<<< HEAD
    if (plateData != null) {
      int count = 0;
      List<Map<String, Object>> wells =
        (List<Map<String, Object>>) plateData.get("wells");
      for (Map<String, Object> well : wells) {
        count += n5Reader.list((String) well.get("path")).length;
      }
      return count;
    }
    return n5Reader.list("/").length;
=======
    return reader.getGroupKeys().size();
>>>>>>> 25b5da99
  }

  /**
   * Calculate the number of resolutions for the given series based upon
   * the number of directories in the base input directory.
   *
   * @param s current series
   */
  private void findNumberOfResolutions(PyramidSeries s) throws IOException {
<<<<<<< HEAD
    if (plateData != null) {
      List<Map<String, Object>> wells =
        (List<Map<String, Object>>) plateData.get("wells");
      int index = 0;
      for (Map<String, Object> well : wells) {
        int fields = n5Reader.list((String) well.get("path")).length;
        if (index + fields > s.index) {
          s.path = well.get("path") + "/" + (s.index - index);
          break;
        }
        index += fields;
      }
    }
    else {
      s.path = "/" + s.index;
    }
    if (!n5Reader.exists(s.path)) {
      throw new IOException("Expected series " + s.index +
        " (" + s.path + ") not found");
    }

    // use multiscales metadata if it exists, to distinguish between
    // resolutions and labels
    // if no multiscales metadata (older dataset?), assume no labels
    // and just use the path listing length
    List<Map<String, Object>> multiscales =
      n5Reader.getAttribute(s.path, "multiscales", List.class);
    if (multiscales != null && multiscales.size() > 0) {
      List<Map<String, Object>> datasets =
        (List<Map<String, Object>>) multiscales.get(0).get("datasets");
      if (datasets != null) {
        s.numberOfResolutions = datasets.size();
      }
    }

    if (s.numberOfResolutions == 0) {
      s.numberOfResolutions = n5Reader.list(s.path).length;
    }
=======
    s.path = String.valueOf(s.index);
    ZarrGroup seriesGroup =
      ZarrGroup.open(inputDirectory.resolve("data.zarr/" + s.path).toString());
    if (seriesGroup == null) {
      throw new IOException("Expected series " + s.index + " not found");
    }
    s.numberOfResolutions = seriesGroup.getArrayKeys().size();
>>>>>>> 25b5da99
  }

  /**
   * Set up the TIFF writer with all necessary metadata.
   * After this method is called, image data can be written.
   */
  public void initialize()
    throws FormatException, IOException, DependencyException
  {
    createReader();

    if (reader == null) {
      throw new FormatException("Could not create a reader");
    }
<<<<<<< HEAD
    Integer layoutVersion =
      n5Reader.getAttribute("/", "bioformats2raw.layout", Integer.class);
    if (layoutVersion == null) {
      LOG.warn("Layout version not recorded; may be unsupported");
    }
    else if (layoutVersion != 1) {
=======

    Map<String, Object> attributes = reader.getAttributes();
    Integer layoutVersion = (Integer) attributes.get("bioformats2raw.layout");
    if (layoutVersion == null || layoutVersion != 1) {
>>>>>>> 25b5da99
      throw new FormatException("Unsupported version: " + layoutVersion);
    }

    plateData = n5Reader.getAttribute("/", "plate", Map.class);

    LOG.info("Creating tiled pyramid file {}", this.outputFilePath);

    OMEXMLService service = getService();
    if (service != null) {
      Path omexml = getOMEXMLFile();
      String xml = null;
      if (omexml != null && Files.exists(omexml)) {
        xml = DataTools.readFile(omexml.toString());
      }
      try {
        if (xml != null) {
          metadata = (OMEPyramidStore) service.createOMEXMLMetadata(xml);

          OMEXMLMetadataRoot root = (OMEXMLMetadataRoot) metadata.getRoot();
          for (int image = 0; image<root.sizeOfImageList(); image++) {
            Pixels pixels = root.getImage(image).getPixels();
            pixels.setMetadataOnly(null);

            while (pixels.sizeOfTiffDataList() > 0) {
              pixels.removeTiffData(pixels.getTiffData(0));
            }
          }
        }
        else {
          metadata = (OMEPyramidStore) service.createOMEXMLMetadata();
          populateMetadata();
        }
      }
      catch (ServiceException e) {
        throw new FormatException("Could not parse OME-XML", e);
      }
    }

    int seriesCount = getSeriesCount();

    if (seriesCount > 1 && legacy) {
      LOG.warn("Omitting {} series due to legacy output", seriesCount - 1);
      seriesCount = 1;
    }

    int totalPlanes = 0;
    for (int seriesIndex=0; seriesIndex<seriesCount; seriesIndex++) {
      PyramidSeries s = new PyramidSeries();
      s.index = seriesIndex;
      findNumberOfResolutions(s);

      s.z = metadata.getPixelsSizeZ(seriesIndex).getNumberValue().intValue();
      s.c = metadata.getPixelsSizeC(seriesIndex).getNumberValue().intValue();
      s.t = metadata.getPixelsSizeT(seriesIndex).getNumberValue().intValue();
      s.dimensionOrder =
        metadata.getPixelsDimensionOrder(seriesIndex).toString();
      s.planeCount = s.z * s.t;

      // Zarr format allows both little and big endian order
      s.littleEndian = !metadata.getPixelsBigEndian(seriesIndex);

      s.pixelType = FormatTools.pixelTypeFromString(
            metadata.getPixelsType(seriesIndex).getValue());

      if (seriesIndex > 0 && s.littleEndian != series.get(0).littleEndian) {
        // always warn on endian mismatches
        // mismatch is only fatal if pixel type is neither INT8 nor UINT8
        String msg = String.format("Endian mismatch in series {} (expected {}",
          seriesIndex, series.get(0).littleEndian);
        if (FormatTools.getBytesPerPixel(s.pixelType) > 1) {
          throw new FormatException(msg);
        }
        LOG.warn(msg);
      }

      s.dimensionLengths[s.dimensionOrder.indexOf("Z") - 2] = s.z;
      s.dimensionLengths[s.dimensionOrder.indexOf("T") - 2] = s.t;
      s.dimensionLengths[s.dimensionOrder.indexOf("C") - 2] = s.c;

      s.rgb = rgb && (s.c == 3) && (s.z * s.t == 1);
      if (!s.rgb) {
        s.planeCount *= s.c;
      }
      else {
        OMEXMLMetadataRoot root = (OMEXMLMetadataRoot) metadata.getRoot();
        Pixels pixels = root.getImage(seriesIndex).getPixels();
        while (pixels.sizeOfChannelList() > 1) {
          Channel ch = pixels.getChannel(pixels.sizeOfChannelList() - 1);
          pixels.removeChannel(ch);
        }
        Channel onlyChannel = pixels.getChannel(0);
        onlyChannel.setSamplesPerPixel(new PositiveInteger(s.c));
      }

      s.describePyramid(reader, metadata);

      metadata.setTiffDataIFD(new NonNegativeInteger(totalPlanes), s.index, 0);
      metadata.setTiffDataPlaneCount(
        new NonNegativeInteger(s.planeCount), s.index, 0);

      for (ResolutionDescriptor descriptor : s.resolutions) {
        LOG.info("Adding metadata for resolution: {}",
          descriptor.resolutionNumber);

        if (descriptor.resolutionNumber == 0) {
          MetadataTools.populateMetadata(
            this.metadata, seriesIndex, null, s.littleEndian, s.dimensionOrder,
            FormatTools.getPixelTypeString(s.pixelType),
            descriptor.sizeX, descriptor.sizeY, s.z, s.c, s.t, s.rgb ? s.c : 1);
        }
        else {
          if (legacy) {
            MetadataTools.populateMetadata(this.metadata,
              descriptor.resolutionNumber, null, s.littleEndian,
              s.dimensionOrder, FormatTools.getPixelTypeString(s.pixelType),
              descriptor.sizeX, descriptor.sizeY,
              s.z, s.c, s.t, s.rgb ? s.c : 1);
          }
          else {
            metadata.setResolutionSizeX(new PositiveInteger(
              descriptor.sizeX), seriesIndex, descriptor.resolutionNumber);
            metadata.setResolutionSizeY(new PositiveInteger(
              descriptor.sizeY), seriesIndex, descriptor.resolutionNumber);
          }
        }
      }

      series.add(s);
      totalPlanes += s.planeCount;
    }

    populateOriginalMetadata(service);

    outStream = new RandomAccessOutputStream(outputFilePath.toString());
    writer = new TiffSaver(outStream, outputFilePath.toString());
    writer.setBigTiff(true);
    // assumes all series have same endian setting
    // series with opposite endianness are logged above
    writer.setLittleEndian(series.get(0).littleEndian);
    writer.writeHeader();
  }

   //* Conversion */

  /**
   * Writes all image data to the initialized TIFF writer.
   */
  public void convertToPyramid()
    throws FormatException, IOException,
      InterruptedException, DependencyException
  {
    for (PyramidSeries s : series) {
      executor = new ThreadPoolExecutor(
        maxWorkers, maxWorkers, 0L, TimeUnit.MILLISECONDS, tileQueue);
      convertPyramid(s);
    }
    writeIFDs();

    this.writer.close();
    outStream.close();
  }

  private void convertPyramid(PyramidSeries s)
    throws FormatException, IOException,
      InterruptedException, DependencyException
  {
    // convert every resolution in the pyramid
    s.ifds = new IFDList[s.numberOfResolutions];
    for (int resolution=0; resolution<s.numberOfResolutions; resolution++) {
      s.ifds[resolution] = new IFDList();
      for (int plane=0; plane<s.planeCount; plane++) {
        IFD ifd = makeIFD(s, resolution, plane);
        s.ifds[resolution].add(ifd);
      }
    }

    int rgbChannels = s.rgb ? s.c : 1;
    int bytesPerPixel = FormatTools.getBytesPerPixel(s.pixelType);
    try {
      for (int resolution=0; resolution<s.numberOfResolutions; resolution++) {
        LOG.info("Converting resolution #{}", resolution);
        ResolutionDescriptor descriptor = s.resolutions.get(resolution);
        int tileCount = descriptor.numberOfTilesY * descriptor.numberOfTilesX;

        final ProgressBar pb;
        if (progressBars) {
          ProgressBarBuilder builder = new ProgressBarBuilder()
            .setInitialMax(tileCount)
            .setTaskName(String.format("[%d/%d]", s.index, resolution));

          if (!(logLevel.equals("OFF") ||
            logLevel.equals("ERROR") ||
            logLevel.equals("WARN")))
          {
            builder.setConsumer(new DelegatingProgressBarConsumer(LOG::trace));
          }

          pb = builder.build();
        }
        else {
          pb = null;
        }

        for (int plane=0; plane<s.planeCount; plane++) {
          int tileIndex = 0;
          // if the resolution has already been calculated,
          // just read each tile from disk and store in the OME-TIFF
          for (int y = 0; y < descriptor.numberOfTilesY; y++) {
            for (int x = 0; x < descriptor.numberOfTilesX; x++, tileIndex++) {
              Region region = new Region(
                x * descriptor.tileSizeX,
                y * descriptor.tileSizeY, 0, 0);
              region.width = (int) Math.min(
                descriptor.tileSizeX, descriptor.sizeX - region.x);
              region.height = (int) Math.min(
                descriptor.tileSizeY, descriptor.sizeY - region.y);

              if (region.width <= 0 || region.height <= 0) {
                continue;
              }

              for (int ch=0; ch<rgbChannels; ch++) {
                StopWatch t0 = new Slf4JStopWatch("getInputTileBytes");
                byte[] tileBytes;
                try {
                  int planeIndex = plane * rgbChannels + ch;
                  tileBytes =
                    getInputTileBytes(s, resolution, planeIndex, x, y, region);
                }
                finally {
                  t0.stop();
                }

                final int currentIndex = tileCount * ch + tileIndex;
                final int currentPlane = plane;
                final int currentResolution = resolution;
                executor.execute(() -> {
                  Slf4JStopWatch t1 = new Slf4JStopWatch("writeTile");
                  try {
                    if (tileBytes != null) {
                      if (region.width == descriptor.tileSizeX &&
                        region.height == descriptor.tileSizeY)
                      {
                        writeTile(s, currentPlane, tileBytes,
                          currentIndex, currentResolution);
                      }
                      else {
                        // padded tile, use descriptor X and Y tile size
                        byte[] realTile =
                          new byte[descriptor.tileSizeX * descriptor.tileSizeY
                                   * bytesPerPixel];
                        int totalRows = region.height;
                        int inRowLen = region.width * bytesPerPixel;
                        int outRowLen = descriptor.tileSizeX * bytesPerPixel;
                        for (int row=0; row<totalRows; row++) {
                          System.arraycopy(tileBytes, row * inRowLen,
                            realTile, row * outRowLen, inRowLen);
                        }
                        writeTile(s, currentPlane, realTile,
                          currentIndex, currentResolution);
                      }
                    }
                  }
                  catch (FormatException|IOException e) {
                    LOG.error("Failed to write tile in series {} resolution {}",
                      s.index, currentResolution, e);
                  }
                  finally {
                    t1.stop();
                    if (pb != null) {
                      pb.step();
                    }
                  }
                });
              }
            }
          }
        }

        if (pb != null) {
          pb.close();
        }

      }
    }
    finally {
      executor.shutdown();
      executor.awaitTermination(Long.MAX_VALUE, TimeUnit.NANOSECONDS);
    }
  }

  private void writeIFDs() throws FormatException, IOException {
    long firstIFD = outStream.getFilePointer();

    // write sub-IFDs for every series first
    long[][][] subs = new long[series.size()][][];
    for (PyramidSeries s : series) {
      if (legacy) {
        for (int resolution=0; resolution<s.numberOfResolutions; resolution++) {
          for (int plane=0; plane<s.planeCount; plane++) {
            boolean last = (resolution == s.numberOfResolutions - 1) &&
              (plane == s.planeCount - 1);
            writeIFD(s, resolution, plane, !last);
          }
        }
      }
      else {
        subs[s.index] = new long[s.planeCount][s.numberOfResolutions - 1];
        for (int plane=0; plane<s.planeCount; plane++) {
          for (int r=1; r<s.numberOfResolutions; r++) {
            subs[s.index][plane][r - 1] = outStream.getFilePointer();
            writeIFD(s, r, plane, r < s.numberOfResolutions - 1);
          }
        }
      }
    }
    // now write the full resolution IFD for each series
    if (!legacy) {
      firstIFD = outStream.getFilePointer();
      for (PyramidSeries s : series) {
        for (int plane=0; plane<s.planeCount; plane++) {
          s.ifds[0].get(plane).put(IFD.SUB_IFD, subs[s.index][plane]);
          writeIFD(s, 0, plane,
            s.index < series.size() - 1 || plane < s.planeCount - 1);
        }
      }
    }

    outStream.seek(FIRST_IFD_OFFSET);
    outStream.writeLong(firstIFD);
  }

  /**
   * Overwrite an IFD offset at the given pointer.
   * The output stream should be positioned to the new IFD offset
   * before this method is called.
   *
   * @param offsetPointer pointer to the IFD offset that will be overwritten
   */
  private void overwriteNextOffset(long offsetPointer) throws IOException {
    long fp = outStream.getFilePointer();
    outStream.seek(offsetPointer);
    outStream.writeLong(fp);
    outStream.seek(fp);
  }

  /**
   * Get the size in bytes of the given IFD.
   * This size includes the IFD header and tags that would be written,
   * but does not include the size of any non-inlined tag values.
   * This is mainly used to calculate the file pointer at which to write
   * the offset to the next IFD.
   *
   * @param ifd the IFD for which to calculate a size
   * @return the number of bytes in the IFD
   */
  private int getIFDSize(IFD ifd) {
    // subtract LITTLE_ENDIAN from the key count
    return 8 + TiffConstants.BIG_TIFF_BYTES_PER_ENTRY * (ifd.size() - 1);
  }

  /**
   * Create an IFD for the given plane in the given resolution.
   * All relevant tags are filled in; sub-IFD and tile data are
   * filled with placeholders.
   *
   * @param s current series
   * @param resolution the resolution index for the new IFD
   * @param plane the plane index for the new IFD
   * @return an IFD that is ready to be filled with tile data
   */
  private IFD makeIFD(PyramidSeries s, int resolution, int plane)
    throws FormatException, DependencyException
  {
    IFD ifd = new IFD();
    ifd.put(IFD.LITTLE_ENDIAN, s.littleEndian);
    ResolutionDescriptor descriptor = s.resolutions.get(resolution);
    ifd.put(IFD.IMAGE_WIDTH, (long) descriptor.sizeX);
    ifd.put(IFD.IMAGE_LENGTH, (long) descriptor.sizeY);
    ifd.put(IFD.TILE_WIDTH, descriptor.tileSizeX);
    ifd.put(IFD.TILE_LENGTH, descriptor.tileSizeY);
    ifd.put(IFD.COMPRESSION,
      CompressionTypes.getTIFFCompression(compression).getCode());

    ifd.put(IFD.PLANAR_CONFIGURATION, s.rgb ? 2 : 1);

    int sampleFormat = 1;
    if (FormatTools.isFloatingPoint(s.pixelType)) {
      sampleFormat = 3;
    }
    else if (FormatTools.isSigned(s.pixelType)) {
      sampleFormat = 2;
    }

    ifd.put(IFD.SAMPLE_FORMAT, sampleFormat);

    int[] bps = new int[s.rgb ? s.c : 1];
    Arrays.fill(bps, FormatTools.getBytesPerPixel(s.pixelType) * 8);
    ifd.put(IFD.BITS_PER_SAMPLE, bps);

    ifd.put(IFD.PHOTOMETRIC_INTERPRETATION,
      s.rgb ? PhotoInterp.RGB.getCode() : PhotoInterp.BLACK_IS_ZERO.getCode());
    ifd.put(IFD.SAMPLES_PER_PIXEL, bps.length);

    if (legacy) {
      ifd.put(IFD.SOFTWARE, "Faas-raw2ometiff");
    }
    else {
      ifd.put(IFD.SOFTWARE, FormatTools.CREATOR);

      if (resolution == 0) {
        ifd.put(IFD.SUB_IFD, (long) 0);
      }
      else {
        ifd.put(IFD.NEW_SUBFILE_TYPE, 1);
      }
    }

    if (resolution == 0 && plane == 0) {
      try {
        OMEXMLService service = getService();
        String omexml = service.getOMEXML(metadata);
        ifd.put(IFD.IMAGE_DESCRIPTION, omexml);
      }
      catch (ServiceException e) {
        throw new FormatException("Could not get OME-XML", e);
      }
    }

    int tileCount =
      descriptor.numberOfTilesX * descriptor.numberOfTilesY * bps.length;
    ifd.put(IFD.TILE_BYTE_COUNTS, new long[tileCount]);
    ifd.put(IFD.TILE_OFFSETS, new long[tileCount]);

    ifd.put(IFD.RESOLUTION_UNIT, 3);
    ifd.put(IFD.X_RESOLUTION,
      getPhysicalSize(metadata.getPixelsPhysicalSizeX(s.index)));
    ifd.put(IFD.Y_RESOLUTION,
      getPhysicalSize(metadata.getPixelsPhysicalSizeY(s.index)));

    return ifd;
  }

  private TiffRational getPhysicalSize(Length size) {
    if (size == null || size.value(UNITS.MICROMETER) == null) {
      return new TiffRational(0, 1000);
    }
    Double physicalSize = size.value(UNITS.MICROMETER).doubleValue();
    if (physicalSize.doubleValue() != 0) {
      physicalSize = 1d / physicalSize;
    }

    return new TiffRational((long) (physicalSize * 1000 * 10000), 1000);
  }

  /**
   * Write a single tile to the writer's current resolution.
   *
   * @param s current series
   * @param imageNumber the plane number in the resolution
   * @param buffer the array containing the tile's pixel data
   * @param tileIndex index of the tile to be written in XY space
   * @param resolution resolution index of the tile
   */
  private void writeTile(PyramidSeries s,
      Integer imageNumber, byte[] buffer, int tileIndex, int resolution)
      throws FormatException, IOException
  {
    LOG.debug("Writing series: {}, image: {}, tileIndex: {}",
      s.index, imageNumber, tileIndex);

    IFD ifd = s.ifds[resolution].get(imageNumber);
    TiffCompression tiffCompression =
      CompressionTypes.getTIFFCompression(compression);
    CodecOptions options = tiffCompression.getCompressionCodecOptions(ifd);

    // buffer has been padded to full tile width before calling writeTile
    // but is not necessarily full tile height (if in the bottom row)
    int bpp = FormatTools.getBytesPerPixel(s.pixelType);
    options.width = (int) ifd.getTileWidth();
    options.height = buffer.length / (options.width * bpp);
    options.bitsPerSample = bpp * 8;
    options.channels = 1;
    if (compressionQuality != null) {
      options.quality = compressionQuality;
    }

    byte[] realTile = tiffCompression.compress(buffer, options);
    LOG.debug("    writing {} compressed bytes at {}",
      realTile.length, outStream.getFilePointer());

    writeToDisk(s, realTile, tileIndex, resolution, imageNumber);
  }

  /**
   * Write a pre-compressed buffer corresponding to the
   * given IFD and tile index.
   *
   * @param s current series
   * @param realTile array of compressed bytes representing the tile
   * @param tileIndex index into the array of tile offsets
   * @param resolution resolution index of the tile
   * @param imageNumber image index of the tile
   */
  private synchronized void writeToDisk(PyramidSeries s,
      byte[] realTile, int tileIndex,
      int resolution, int imageNumber)
      throws FormatException, IOException
  {
    IFD ifd = s.ifds[resolution].get(imageNumber);

    // do not use ifd.getStripByteCounts() or ifd.getStripOffsets() here
    // as both can return values other than what is in the IFD
    long[] offsets = ifd.getIFDLongArray(IFD.TILE_OFFSETS);
    long[] byteCounts = ifd.getIFDLongArray(IFD.TILE_BYTE_COUNTS);
    offsets[tileIndex] = outStream.getFilePointer();
    byteCounts[tileIndex] = (long) realTile.length;

    outStream.write(realTile);

    ifd.put(IFD.TILE_OFFSETS, offsets);
    ifd.put(IFD.TILE_BYTE_COUNTS, byteCounts);
  }

  /**
   * Create an OMEXMLService for manipulating OME-XML metadata.
   *
   * @return OMEXMLService instance, or null if the service is not available
   */
  private OMEXMLService getService() throws DependencyException {
    ServiceFactory factory = new ServiceFactory();
    return factory.getInstance(OMEXMLService.class);
  }

  /**
   * Write the IFD for the given resolution and plane.
   *
   * @param s current series
   * @param resolution the resolution index
   * @param plane the plane index
   * @param overwrite true unless this is the last IFD in the list
   */
  private void writeIFD(
    PyramidSeries s, int resolution, int plane, boolean overwrite)
    throws FormatException, IOException
  {
    int ifdSize = getIFDSize(s.ifds[resolution].get(plane));
    long offsetPointer = outStream.getFilePointer() + ifdSize;
    writer.writeIFD(s.ifds[resolution].get(plane), 0);
    if (overwrite) {
      overwriteNextOffset(offsetPointer);
    }
  }

  /**
   * Create a reader for the chosen input directory.
   * If the input directory contains "data.zarr", a Zarr reader is used.
   * If an appropriate reader cannot be found, the reader will remain null.
   */
  private void createReader() throws IOException {
    Path zarr = inputDirectory.resolve("data.zarr");
    if (Files.exists(zarr)) {
      reader = ZarrGroup.open(zarr.toString());
    }

    if (n5Reader == null) {
      if (inputDirectory.toString().endsWith(".zarr")) {
        n5Reader = new N5ZarrReader(inputDirectory.toString());
      }
      else if (inputDirectory.toString().endsWith(".n5")) {
        n5Reader = new N5FSReader(inputDirectory.toString());
      }
    }
  }

  /**
   * Set up the root logger, turning on debug logging if appropriate.
   */
  private void setupLogger() {
    ch.qos.logback.classic.Logger root = (ch.qos.logback.classic.Logger)
      LoggerFactory.getLogger(Logger.ROOT_LOGGER_NAME);
    root.setLevel(Level.toLevel(logLevel));
  }

  /**
   * Print versions for raw2ometiff and associated Bio-Formats dependency.
   */
  private void printVersion() {
    String version = Optional.ofNullable(
      this.getClass().getPackage().getImplementationVersion()
      ).orElse("development");
    System.out.println("Version = " + version);
    System.out.println("Bio-Formats version = " + FormatTools.VERSION);
  }

  /**
   * Use the given service to create original metadata annotations
   * based upon the dataset's JSON metadata file (if present).
   *
   * @param service to use for creating original metadata annotations
   * @throws IOException
   */
  private void populateOriginalMetadata(OMEXMLService service)
    throws IOException
  {
    Path metadataFile = getMetadataFile();
    Hashtable<String, Object> originalMeta = new Hashtable<String, Object>();
    if (metadataFile != null && Files.exists(metadataFile)) {
      String jsonMetadata = DataTools.readFile(metadataFile.toString());
      JSONObject json = new JSONObject(jsonMetadata);

      parseJSONValues(json, originalMeta, "");

      service.populateOriginalMetadata(metadata, originalMeta);
    }
  }

  /**
   * Translate JSON objects to a set of key/value pairs.
   *
   * @param root JSON object
   * @param originalMeta hashtable to store key/value pairs
   * @param prefix key prefix, used to preserve JSON hierarchy
   */
  private void parseJSONValues(JSONObject root,
      Hashtable<String, Object> originalMeta, String prefix)
  {
    for (String key : root.keySet()) {
      Object value = root.get(key);

      if (value instanceof JSONObject) {
        parseJSONValues(
          (JSONObject) value, originalMeta,
          prefix.isEmpty() ? key : prefix + " | " + key);
      }
      else {
        originalMeta.put(prefix.isEmpty() ? key : prefix + " | " + key,
          value.toString());
      }
    }
  }

  private String getString(Object attr) {
    if (attr == null) {
      return null;
    }
    if (attr instanceof Double) {
      return String.valueOf(((Double) attr).intValue());
    }
    return attr.toString();
  }

}<|MERGE_RESOLUTION|>--- conflicted
+++ resolved
@@ -8,11 +8,7 @@
 package com.glencoesoftware.pyramid;
 
 import java.io.IOException;
-<<<<<<< HEAD
-import java.nio.ByteBuffer;
 import java.nio.ByteOrder;
-=======
->>>>>>> 25b5da99
 import java.nio.file.Files;
 import java.nio.file.Path;
 import java.util.ArrayList;
@@ -28,16 +24,6 @@
 import java.util.concurrent.ThreadPoolExecutor;
 import java.util.concurrent.TimeUnit;
 
-<<<<<<< HEAD
-import org.janelia.saalfeldlab.n5.DataBlock;
-import org.janelia.saalfeldlab.n5.DatasetAttributes;
-import org.janelia.saalfeldlab.n5.DataType;
-import org.janelia.saalfeldlab.n5.N5FSReader;
-import org.janelia.saalfeldlab.n5.zarr.N5ZarrReader;
-import org.janelia.saalfeldlab.n5.zarr.ZarrDatasetAttributes;
-
-=======
->>>>>>> 25b5da99
 import ch.qos.logback.classic.Level;
 import me.tongfei.progressbar.DelegatingProgressBarConsumer;
 import me.tongfei.progressbar.ProgressBar;
@@ -79,7 +65,7 @@
 import org.perf4j.StopWatch;
 import org.perf4j.slf4j.Slf4JStopWatch;
 
-//import com.bc.zarr.DataType;
+import com.bc.zarr.DataType;
 import com.bc.zarr.ZarrArray;
 import com.bc.zarr.ZarrGroup;
 import ucar.ma2.InvalidRangeException;
@@ -392,8 +378,10 @@
         metadata.setWellRow(
           new NonNegativeInteger(rowLookup.get(path[path.length - 2])), 0, i);
 
+        ZarrGroup wellGroup = getZarrGroup(well);
+
         Map<String, Object> wellAttr =
-          n5Reader.getAttribute(well, "well", Map.class);
+          (Map<String, Object>) wellGroup.getAttributes().get("well");
         List<Map<String, Object>> images =
           (List<Map<String, Object>>) wellAttr.get("images");
         for (int img=0; img<images.size(); img++) {
@@ -419,35 +407,28 @@
           String imgPath = well + "/" + imgName;
           metadata.setImageName(imgName, wsIndex);
 
-          // append resolution index
-          imgPath += "/0";
-
-          DatasetAttributes dataset = n5Reader.getDatasetAttributes(imgPath);
-          long[] dims = dataset.getDimensions();
+          ZarrGroup imgGroup = getZarrGroup(imgPath);
+          ZarrArray imgArray = imgGroup.openArray("0");
+          int[] dims = imgArray.getShape();
 
           String order = "XYZCT";
-          int c = (int) dims[order.indexOf("C")];
-          PixelType type = getPixelType(dataset.getDataType());
-
-          // N5 format only allows big endian data
-          // Zarr format allows both
-
-          boolean bigEndian = true;
-          if (dataset instanceof ZarrDatasetAttributes) {
-            ZarrDatasetAttributes zarrDataset = (ZarrDatasetAttributes) dataset;
-            bigEndian =
-              zarrDataset.getDType().getOrder() == ByteOrder.BIG_ENDIAN;
-          }
+          int cIndex = order.length() - order.indexOf("C") - 1;
+          int zIndex = order.length() - order.indexOf("Z") - 1;
+          int tIndex = order.length() - order.indexOf("T") - 1;
+          int c = dims[cIndex];
+          PixelType type = getPixelType(imgArray.getDataType());
+
+          boolean bigEndian = imgArray.getByteOrder() == ByteOrder.BIG_ENDIAN;
 
           metadata.setPixelsBigEndian(bigEndian, wsIndex);
           metadata.setPixelsType(type, wsIndex);
-          metadata.setPixelsSizeX(new PositiveInteger((int) dims[0]), wsIndex);
-          metadata.setPixelsSizeY(new PositiveInteger((int) dims[1]), wsIndex);
-          metadata.setPixelsSizeZ(
-            new PositiveInteger((int) dims[order.indexOf("Z")]), wsIndex);
+          metadata.setPixelsSizeX(
+            new PositiveInteger(dims[dims.length - 1]), wsIndex);
+          metadata.setPixelsSizeY(
+            new PositiveInteger(dims[dims.length - 2]), wsIndex);
+          metadata.setPixelsSizeZ(new PositiveInteger(dims[zIndex]), wsIndex);
           metadata.setPixelsSizeC(new PositiveInteger(c), wsIndex);
-          metadata.setPixelsSizeT(
-            new PositiveInteger((int) dims[order.indexOf("T")]), wsIndex);
+          metadata.setPixelsSizeT(new PositiveInteger(dims[tIndex]), wsIndex);
           try {
             metadata.setPixelsDimensionOrder(
               DimensionOrder.fromString(order), wsIndex);
@@ -471,47 +452,52 @@
 
   private PixelType getPixelType(DataType type) {
     switch (type) {
-      case INT8:
+      case i1:
         return PixelType.INT8;
-      case UINT8:
+      case u1:
         return PixelType.UINT8;
-      case INT16:
+      case i2:
         return PixelType.INT16;
-      case UINT16:
+      case u2:
         return PixelType.UINT16;
-      case INT32:
+      case i4:
         return PixelType.INT32;
-      case UINT32:
+      case u4:
         return PixelType.UINT32;
-      case FLOAT32:
+      case f4:
         return PixelType.FLOAT;
-      case FLOAT64:
+      case f8:
         return PixelType.DOUBLE;
       default:
         throw new IllegalArgumentException("Unsupported pixel type: " + type);
     }
   }
 
+  private ZarrGroup getZarrGroup(String path) throws IOException {
+    return ZarrGroup.open(
+      inputDirectory.resolve("data.zarr/" + path).toString());
+  }
+
+  private int getSubgroupCount(String path) throws IOException {
+    return getZarrGroup(path).getGroupKeys().size();
+  }
+
   /**
    * Calculate the number of series.
    *
    * @return number of series
    */
   private int getSeriesCount() throws IOException {
-<<<<<<< HEAD
     if (plateData != null) {
       int count = 0;
       List<Map<String, Object>> wells =
         (List<Map<String, Object>>) plateData.get("wells");
       for (Map<String, Object> well : wells) {
-        count += n5Reader.list((String) well.get("path")).length;
+        count += getSubgroupCount((String) well.get("path"));
       }
       return count;
     }
-    return n5Reader.list("/").length;
-=======
     return reader.getGroupKeys().size();
->>>>>>> 25b5da99
   }
 
   /**
@@ -521,13 +507,12 @@
    * @param s current series
    */
   private void findNumberOfResolutions(PyramidSeries s) throws IOException {
-<<<<<<< HEAD
     if (plateData != null) {
       List<Map<String, Object>> wells =
         (List<Map<String, Object>>) plateData.get("wells");
       int index = 0;
       for (Map<String, Object> well : wells) {
-        int fields = n5Reader.list((String) well.get("path")).length;
+        int fields = getSubgroupCount((String) well.get("path"));
         if (index + fields > s.index) {
           s.path = well.get("path") + "/" + (s.index - index);
           break;
@@ -536,19 +521,21 @@
       }
     }
     else {
-      s.path = "/" + s.index;
-    }
-    if (!n5Reader.exists(s.path)) {
-      throw new IOException("Expected series " + s.index +
-        " (" + s.path + ") not found");
+      s.path = String.valueOf(s.index);
+    }
+
+    ZarrGroup seriesGroup = getZarrGroup(s.path);
+    if (seriesGroup == null) {
+      throw new IOException("Expected series " + s.index + " not found");
     }
 
     // use multiscales metadata if it exists, to distinguish between
     // resolutions and labels
     // if no multiscales metadata (older dataset?), assume no labels
     // and just use the path listing length
+    Map<String, Object> seriesAttributes = seriesGroup.getAttributes();
     List<Map<String, Object>> multiscales =
-      n5Reader.getAttribute(s.path, "multiscales", List.class);
+      (List<Map<String, Object>>) seriesAttributes.get("multiscales");
     if (multiscales != null && multiscales.size() > 0) {
       List<Map<String, Object>> datasets =
         (List<Map<String, Object>>) multiscales.get(0).get("datasets");
@@ -558,17 +545,8 @@
     }
 
     if (s.numberOfResolutions == 0) {
-      s.numberOfResolutions = n5Reader.list(s.path).length;
-    }
-=======
-    s.path = String.valueOf(s.index);
-    ZarrGroup seriesGroup =
-      ZarrGroup.open(inputDirectory.resolve("data.zarr/" + s.path).toString());
-    if (seriesGroup == null) {
-      throw new IOException("Expected series " + s.index + " not found");
-    }
-    s.numberOfResolutions = seriesGroup.getArrayKeys().size();
->>>>>>> 25b5da99
+      s.numberOfResolutions = seriesGroup.getArrayKeys().size();
+    }
   }
 
   /**
@@ -583,23 +561,17 @@
     if (reader == null) {
       throw new FormatException("Could not create a reader");
     }
-<<<<<<< HEAD
-    Integer layoutVersion =
-      n5Reader.getAttribute("/", "bioformats2raw.layout", Integer.class);
+
+    Map<String, Object> attributes = reader.getAttributes();
+    Integer layoutVersion = (Integer) attributes.get("bioformats2raw.layout");
     if (layoutVersion == null) {
       LOG.warn("Layout version not recorded; may be unsupported");
     }
     else if (layoutVersion != 1) {
-=======
-
-    Map<String, Object> attributes = reader.getAttributes();
-    Integer layoutVersion = (Integer) attributes.get("bioformats2raw.layout");
-    if (layoutVersion == null || layoutVersion != 1) {
->>>>>>> 25b5da99
       throw new FormatException("Unsupported version: " + layoutVersion);
     }
 
-    plateData = n5Reader.getAttribute("/", "plate", Map.class);
+    plateData = (Map<String, Object>) attributes.get("plate");
 
     LOG.info("Creating tiled pyramid file {}", this.outputFilePath);
 
@@ -1160,15 +1132,6 @@
     if (Files.exists(zarr)) {
       reader = ZarrGroup.open(zarr.toString());
     }
-
-    if (n5Reader == null) {
-      if (inputDirectory.toString().endsWith(".zarr")) {
-        n5Reader = new N5ZarrReader(inputDirectory.toString());
-      }
-      else if (inputDirectory.toString().endsWith(".n5")) {
-        n5Reader = new N5FSReader(inputDirectory.toString());
-      }
-    }
   }
 
   /**
