plugins {
    id 'application'
    id 'eclipse'
    id 'maven-publish'
    id 'checkstyle'
}

group = 'com.glencoesoftware'
version = '0.5.1-SNAPSHOT'

mainClassName = 'com.glencoesoftware.pyramid.PyramidFromDirectoryWriter'
sourceCompatibility = 1.8
targetCompatibility = 1.8

repositories {
    mavenCentral()
    maven {
        url 'https://artifacts.glencoesoftware.com/artifactory/ome.releases/'
    }
    maven {
        url 'https://artifacts.glencoesoftware.com/artifactory/unidata-releases/'
    }
    maven {
        url 'https://repo.glencoesoftware.com/repository/bioformats2raw2ometiff/'
    }
    maven {
        url 'https://maven.scijava.org/content/groups/public'
    }
}

dependencies {
    implementation 'net.java.dev.jna:jna:5.10.0'
<<<<<<< HEAD
    implementation 'com.bc.zarr:jzarr:0.3.5'
    implementation 'info.picocli:picocli:4.7.5'
=======
    implementation 'dev.zarr:jzarr:0.4.2'
    implementation 'info.picocli:picocli:4.2.0'
>>>>>>> 51d15e2e
    implementation 'me.tongfei:progressbar:0.9.0'
    implementation 'ome:formats-bsd:7.0.0'
    implementation 'com.glencoesoftware:bioformats2raw:0.8.0-rc1'
    implementation 'org.json:json:20230227'
    implementation group: 'ch.qos.logback', name: 'logback-classic', version: '1.3.4'
    implementation group: 'ch.qos.logback', name: 'logback-core', version: '1.3.4'
    testImplementation 'junit:junit:4.12'
    testImplementation 'org.apache.commons:commons-lang3:3.12.0'
}

test {
    useJUnit()
}

jar {
    manifest {
        attributes(
            "Created-By": "Gradle ${gradle.gradleVersion}",
            "Build-Jdk": "${System.properties['java.version']} (${System.properties['java.vendor']} ${System.properties['java.vm.version']})",
            "Built-By": System.properties['user.name'],
            "Built-On": new java.text.SimpleDateFormat("yyyy-MM-dd'T'HH:mm:ss.SSSZ").format(new Date()),
            "Implementation-Build": "git rev-parse --verify HEAD".execute().getText().trim(),
            "Implementation-Title": "raw2ometiff converter",
            "Implementation-Version": archiveVersion,
            "Implementation-Vendor": "Glencoe Software Inc.",
            "Main-Class": mainClassName
        )
    }
}

distributions {
    main {
        contents {
            from("$projectDir") {
                include 'README.md'
                include 'LICENSE.txt'
            }
        }
    }
}

startScripts {
  // placing logback.xml somewhere under src/dist/lib/ keeps it out of
  // raw2ometiff-*.jar but automatically includes it in the distribution zip
  // the directory containing logback.xml must be explicitly added to the
  // startup scripts' classpath, otherwise it will not be detected

  // a subdirectory of 'src/dist/lib/' (not just 'src/dist/') is necessary,
  // likely due to https://issues.gradle.org/browse/GRADLE-2991
  // see also discussion in https://github.com/glencoesoftware/bioformats2raw/pull/169
  classpath += files('src/dist/lib/config/')

  doLast {
    windowsScript.text = windowsScript.text.replaceAll('set CLASSPATH=.*', 'set CLASSPATH=.;%APP_HOME%\\\\lib\\\\*')
  }
}

publishing {
    publications {
        raw2ometiff(MavenPublication) {
            from components.java
        }
    }

    repositories {
        maven {
            url 'https://repo.glencoesoftware.com/repository/bioformats2raw2ometiff/'
            credentials {
               username = project.properties.ArtifactoryUserName
               password = project.properties.ArtifactoryPassword
            }
        }
    }
}

checkstyle {
    toolVersion = "8.26"
}<|MERGE_RESOLUTION|>--- conflicted
+++ resolved
@@ -30,13 +30,8 @@
 
 dependencies {
     implementation 'net.java.dev.jna:jna:5.10.0'
-<<<<<<< HEAD
-    implementation 'com.bc.zarr:jzarr:0.3.5'
+    implementation 'dev.zarr:jzarr:0.4.2'
     implementation 'info.picocli:picocli:4.7.5'
-=======
-    implementation 'dev.zarr:jzarr:0.4.2'
-    implementation 'info.picocli:picocli:4.2.0'
->>>>>>> 51d15e2e
     implementation 'me.tongfei:progressbar:0.9.0'
     implementation 'ome:formats-bsd:7.0.0'
     implementation 'com.glencoesoftware:bioformats2raw:0.8.0-rc1'
